--- conflicted
+++ resolved
@@ -6,6 +6,7 @@
 sidebar:
   - nav: 'compute-engine'
 ---
+
 <script defer type='module'>
     import {  renderMathInDocument } 
       from '//unpkg.com/mathlive/dist/mathlive.min.mjs';
@@ -21,122 +22,60 @@
       renderAccessibleContent: false,
     });
 </script>
+
 # Sets
 
-<<<<<<< HEAD
-## Set Constants
-=======
 A **set** is a collection of distinct elements.
 
-A **domain**, such as `Integer` `Boolean`, is a **set** used to represent the possible values of an expression.
+A **domain**, such as `Integer` `Boolean`, is a **set** used to represent the
+possible values of an expression.
 
 <div class='read-more'><a href="/guides/compute-engine/domains/">Learn more about <strong>Domains</strong> <svg class="svg-chevron" ><use xlink:href="#svg-chevron"></use></svg></a></div>
 
-
 ## Constants
->>>>>>> 20e4dd6b
-
 
 <div class=symbols-table>
 
-| Symbol | Notation | Definition |
-| :--- | :--- | :--- |
-<<<<<<< HEAD
-| `AlgebraicNumber`| \\[ \mathbb{A} \\] | Is the root of a polynomial |
-| `ComplexNumber`| \\[ \C \\] | |
-=======
->>>>>>> 20e4dd6b
-| `EmptySet`| \\( \varnothing \\) or \\( \emptyset \\)  | |
-| `Integer`| \\[ \Z \\] | \\[ ... -2, -1, 0, 1, 2...\\] |
-| `ImaginaryNumber`| \\[ \I \\] | The set of complex numbers whose real component = 0|
-| `NaturalNumber`| \\[ \N \\] | \\[ 0, 1, 2, 3...\\] |
-| `RationalNumber`| \\[ \Q \\] | Can be written as \\( \frac{p}{q} \\) where \\( p, q \in \Z \\)|
-| `RealNumber`| \\[ \R \\] | |
-| `TranscendentalNumber`| \\[ \mathbb{T} \\] | The complex numbers that are not algebraic |
+| Symbol     | Notation                                 | Definition |
+| :--------- | :--------------------------------------- | :--------- |
+| `EmptySet` | \\( \varnothing \\) or \\( \emptyset \\) |            |
 
 </div>
 
-<<<<<<< HEAD
-## Set Operations
-=======
 The [domains](/guides/compute-engine/domains/) also define a number of sets.
+
 ## Functions
->>>>>>> 20e4dd6b
 
-New sets can be defined using a **set expression**. A set expression is an expression with one of the following head functions.
+New sets can be defined using a **set expression**. A set expression is an
+expression with one of the following head functions.
 
 <div class=symbols-table>
 
-| Function | Operation | |
-| :--- | :--- | :--- |
-<<<<<<< HEAD
-| `CartesianProduct` | \\( A \\times B \\)<br>\\(A^n\\) | Aka the product set, the set direct product or cross product. [Q173740](https://www.wikidata.org/wiki/Q173740) |
-| `Complement` | \\[ A^\complement\\]  |  Return the elements of the first argument that are not in any of  the other arguments. If a single argument, equivalent to `["Complement", A, "Number"]`.  [Q242767](https://www.wikidata.org/wiki/Q242767) |
-| `Intersection` | \\[ A \cap B \\]  |  [Q185837](https://www.wikidata.org/wiki/Q185837) |
-| `Set` | \\[ \left\lbrace a, b, c... \right\rbrace \\] | `["Set", <sequence>]`<br> The set of elements in _<sequence>_.|
-| `Set` | \\[ \left\lbrace x \in A \mid \forall x \in A, \operatorname{cond}(x) \right\rbrace \\] | `["Set", <set>, <condition>]`<br> The set of elements in _<set>_ that satisfy _<condition>_|
-| `SetMinus` | \\[ A \setminus B \\]  |  The set of elements of \\(A\\) that are not in \\(B\\). [Q18192442](https://www.wikidata.org/wiki/Q18192442) |
-| `SymmetricDifference` | \\[  A \triangle B \\]  | Disjunctive union = \\( (A \setminus B) \cup (B \setminus A)\\) [Q1147242](https://www.wikidata.org/wiki/Q1147242) |
-| `Union` | \\[ A \cup B \\]  |  [Q173740](https://www.wikidata.org/wiki/Q173740) |
-=======
-| `CartesianProduct` | \\[ \mathrm{A} \times \mathrm{B} \\] | A.k.a the product set, the set direct product or cross product. [Q173740](https://www.wikidata.org/wiki/Q173740) |
-| `Complement` | \\[ \mathrm{A}^\complement \\]  |  The set of elements that are not in \\( \mathrm{A} \\). If \\(\mathrm{A}\\) is a numeric domain, the universe is assumed to be the set of all numbers. [Q242767](https://www.wikidata.org/wiki/Q242767) |
-| `Intersection` | \\[ \mathrm{A} \cap \mathrm{B} \\]  | The set of elements that are in  \\(\mathrm{A}\\) and in \\(\mathrm{B}\\) [Q185837](https://www.wikidata.org/wiki/Q185837) |
-| `Union` | \\[ \mathrm{A} \cup \mathrm{B} \\]  | The set of elements that are in \\(\mathrm{A}\\) or in \\(\mathrm{B}\\) [Q173740](https://www.wikidata.org/wiki/Q173740) |
-| `Set` | \\(\lbrace 1, 2, 3 \rbrace \\) |  Set builder notation |
-| `SetMinus` | \\[ \mathrm{A} \setminus \mathrm{B} \\]  |  [Q18192442](https://www.wikidata.org/wiki/Q18192442) |
-| `SymmetricDifference` | \\[  \mathrm{A} \triangle \mathrm{B} \\]  | Disjunctive union = \\( (\mathrm{A} \setminus \mathrm{B}) \cup (\mathrm{B} \setminus \mathrm{A})\\) [Q1147242](https://www.wikidata.org/wiki/Q1147242) |
->>>>>>> 20e4dd6b
+| Function              | Operation                               |                                                                                                                                                                                                         |
+| :-------------------- | :-------------------------------------- | :------------------------------------------------------------------------------------------------------------------------------------------------------------------------------------------------------ |
+| `CartesianProduct`    | \\[ \mathrm{A} \times \mathrm{B} \\]    | A.k.a the product set, the set direct product or cross product. [Q173740](https://www.wikidata.org/wiki/Q173740)                                                                                        |
+| `Complement`          | \\[ \mathrm{A}^\complement \\]          | The set of elements that are not in \\( \mathrm{A} \\). If \\(\mathrm{A}\\) is a numeric domain, the universe is assumed to be the set of all numbers. [Q242767](https://www.wikidata.org/wiki/Q242767) |
+| `Intersection`        | \\[ \mathrm{A} \cap \mathrm{B} \\]      | The set of elements that are in \\(\mathrm{A}\\) and in \\(\mathrm{B}\\) [Q185837](https://www.wikidata.org/wiki/Q185837)                                                                               |
+| `Union`               | \\[ \mathrm{A} \cup \mathrm{B} \\]      | The set of elements that are in \\(\mathrm{A}\\) or in \\(\mathrm{B}\\) [Q173740](https://www.wikidata.org/wiki/Q173740)                                                                                |
+| `Set`                 | \\(\lbrace 1, 2, 3 \rbrace \\)          | Set builder notation                                                                                                                                                                                    |
+| `SetMinus`            | \\[ \mathrm{A} \setminus \mathrm{B} \\] | [Q18192442](https://www.wikidata.org/wiki/Q18192442)                                                                                                                                                    |
+| `SymmetricDifference` | \\[ \mathrm{A} \triangle \mathrm{B} \\] | Disjunctive union = \\( (\mathrm{A} \setminus \mathrm{B}) \cup (\mathrm{B} \setminus \mathrm{A})\\) [Q1147242](https://www.wikidata.org/wiki/Q1147242)                                                  |
 
 </div>
 
-
-<<<<<<< HEAD
-The `Set` function can be used to describe a variety of sets:
-
-```json
-// Set extension: Set of element 2, 5, 7 or 9
-["Set", 2, 5, 7, 9]
-
-// Set comprehension: all real perfect squares
-["Set", 
-  "RealNumber", 
-  ["Condition", 
-    ["Element", ["SquareRoot", "_"], ["Integer"] ]
-  ]
-]
-
-
-```
-
-## Set Relations
-
-<div class=symbols-table>
-
-| Function | Relations | |
-| :--- | :--- | :--- |
-
-| `Contains` | \\[ A \ni x \\] | True if \\( x \\in A \\) |
-| `Element` | \\[ x \in A \\] | True if \\(x\\) is an element of \\(A\\) |
-| `Subset` | \\[ A \subset B \\]  |  Proper subset: true if all elements of \\(A\\) are in \\(B\\) and some elements of \\(B) are not in \\(A\\)|
-| `SubsetEqual` | \\[ A \subseteq B \\]  | True if all elements of \\(A\\) are in \\(B\\) |
-| `Superset` | \\[ A \supset B \\]  |  Proper subset: true if all elements of \\(B\\) are in \\(A\\) and some elements of \\(A) are not in \\(B\\)|
-| `SupersetEqual` | \\[ A \supseteq B \\]  | True if all elements of \\(B\\) are in \\(A\\) |
-=======
 ## Relations
 
 <div class=symbols-table>
 
-| Function |  | |
-| :--- | :--- | :--- |
-| `Element` | \\[ x \in \mathrm{A} \\]  |  |
-| `NotElement` | \\[ x \not\in \mathrm{A} \\]  |  |
-| `NotSubset` | \\[ A \nsubset \mathrm{B} \\]  |  |
-| `NotSuperset` | \\[ A \nsupset \mathrm{B} \\]  |  |
-| `Subset` | \\[ \mathrm{A} \subset \mathrm{B} \\] <br> \\[ \mathrm{A} \subsetneq \mathrm{B} \\] <br> \\[ \mathrm{A} \varsubsetneqq \mathrm{B} \\]|  |
-| `SubsetEqual` | \\[ \mathrm{A} \subseteq \mathrm{B} \\]  |  |
-| `Superset` | \\[ \mathrm{A} \supset \mathrm{B} \\]<br>  \\[ \mathrm{A} \supsetneq \mathrm{B} \\]<br>\\[ \mathrm{A} \varsupsetneq \mathrm{B} \\] |  |
-| `SupersetEqual` | \\[ \mathrm{A} \supseteq \mathrm{B} \\]  |  |
->>>>>>> 20e4dd6b
+| Function        |                                                                                                                                       |     |
+| :-------------- | :------------------------------------------------------------------------------------------------------------------------------------ | :-- |
+| `Element`       | \\[ x \in \mathrm{A} \\]                                                                                                              |     |
+| `NotElement`    | \\[ x \not\in \mathrm{A} \\]                                                                                                          |     |
+| `NotSubset`     | \\[ A \nsubset \mathrm{B} \\]                                                                                                         |     |
+| `NotSuperset`   | \\[ A \nsupset \mathrm{B} \\]                                                                                                         |     |
+| `Subset`        | \\[ \mathrm{A} \subset \mathrm{B} \\] <br> \\[ \mathrm{A} \subsetneq \mathrm{B} \\] <br> \\[ \mathrm{A} \varsubsetneqq \mathrm{B} \\] |     |
+| `SubsetEqual`   | \\[ \mathrm{A} \subseteq \mathrm{B} \\]                                                                                               |     |
+| `Superset`      | \\[ \mathrm{A} \supset \mathrm{B} \\]<br> \\[ \mathrm{A} \supsetneq \mathrm{B} \\]<br>\\[ \mathrm{A} \varsupsetneq \mathrm{B} \\]     |     |
+| `SupersetEqual` | \\[ \mathrm{A} \supseteq \mathrm{B} \\]                                                                                               |     |
 
 </div>