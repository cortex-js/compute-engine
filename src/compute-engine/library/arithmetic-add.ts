--- conflicted
+++ resolved
@@ -264,12 +264,8 @@
         );
       }
     }
-<<<<<<< HEAD
   } else {
     cartesianArray = range(lowerArray[0], upperArray[0]).map((x) => [x]);
-=======
-    result = ce.add(...terms).simplify();
->>>>>>> 19d4d5f7
   }
 
   if (mode === 'evaluate') {
